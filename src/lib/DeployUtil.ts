--- conflicted
+++ resolved
@@ -11,6 +11,7 @@
 import {
   CLValue,
   CLValueBuilder,
+  CLTypeBuilder,
   CLValueParsers,
   CLPublicKey,
   ToBytes,
@@ -113,21 +114,12 @@
 
   /**
    * Constructs UniqAddress
-<<<<<<< HEAD
-   * @param publicKey PublicKey instance
-   * @param transferId BigNumberish value (can be also string representing number). Max U64.
-   */
-  constructor(publicKey: PublicKey, transferId: BigNumberish) {
-    if (!(publicKey instanceof PublicKey)) {
-      throw new Error('publicKey is not an instance of PublicKey');
-=======
    * @param publicKey CLPublicKey instance
    * @param transferId BigNumberish value (can be also string representing number). Max U64.
    */
   constructor(publicKey: CLPublicKey, transferId: BigNumberish) {
     if (!(publicKey instanceof CLPublicKey)) {
       throw new Error('publicKey is not an instance of CLPublicKey');
->>>>>>> 047a69a5
     }
     const bigNum = BigNumber.from(transferId);
     if (bigNum.gt('18446744073709551615')) {
@@ -785,29 +777,35 @@
    */
   public static newTransferWithOptionalTransferId(
     amount: BigNumberish,
-    target: URef | PublicKey,
-    sourcePurse?: URef | null,
+    target: CLURef | CLPublicKey,
+    sourcePurse?: CLURef | null,
     id?: BigNumberish
   ) {
     const runtimeArgs = RuntimeArgs.fromMap({});
-    runtimeArgs.insert('amount', CLValue.u512(amount));
+    runtimeArgs.insert('amount', CLValueBuilder.u512(amount));
     if (sourcePurse) {
-      runtimeArgs.insert('source', CLValue.uref(sourcePurse));
-    }
-    if (target instanceof URef) {
-      runtimeArgs.insert('target', CLValue.uref(target));
-    } else if (target instanceof PublicKey) {
-      runtimeArgs.insert('target', CLValue.byteArray(target.toAccountHash()));
+      runtimeArgs.insert('source', sourcePurse);
+    }
+    if (target instanceof CLURef) {
+      runtimeArgs.insert('target', target);
+    } else if (target instanceof CLPublicKey) {
+      runtimeArgs.insert(
+        'target',
+        CLValueBuilder.byteArray(target.toAccountHash())
+      );
     } else {
       throw new Error('Please specify target');
     }
     if (id !== undefined && id !== null) {
       runtimeArgs.insert(
         'id',
-        CLValue.option(CLTypedAndToBytesHelper.u64(id), CLTypeHelper.u64())
+        CLValueBuilder.option(Some(CLValueBuilder.u64(id)), CLTypeBuilder.u64())
       );
     } else {
-      runtimeArgs.insert('id', CLValue.option(null, CLTypeHelper.u64()));
+      runtimeArgs.insert(
+        'id',
+        CLValueBuilder.option(Some(new CLU64(id!)), new CLU64Type())
+      );
     }
 
     return ExecutableDeployItem.fromExecutableDeployItemInternal(
