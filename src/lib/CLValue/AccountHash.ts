--- conflicted
+++ resolved
@@ -11,7 +11,8 @@
   resultHelper,
   ACCOUNT_HASH_TYPE,
   CLByteArrayType,
-  ACCOUNT_HASH_LENGTH
+  ACCOUNT_HASH_LENGTH,
+  KeyTag
 } from './index';
 
 // AccountHash is an alias, not a fully functional CLType so uses the same CLTypeTag as ByteArray
@@ -48,6 +49,7 @@
 /** A cryptographic public key. */
 export class CLAccountHash extends CLValue implements CLKeyVariant {
   data: Uint8Array;
+  keyVariant: KeyTag;
   /**
    * Constructs a new `AccountHash`.
    *
@@ -66,21 +68,15 @@
     return this.data;
   }
 
-  toFormattedStr(): string {
+  toStr(): string {
     const bytes = this.data;
-    const hashHex = Buffer.from(bytes).toString('hex');
-    return `${ACCOUNT_HASH_PREFIX}-${hashHex}`;
+    return Buffer.from(bytes).toString('hex');
   }
 
-<<<<<<< HEAD
-  static fromHashStr(hashHex: string): CLAccountHash {
-    if (hashHex.startsWith(`${ACCOUNT_HASH_PREFIX}-`)) {
-      const formatedString = hashHex.replace(`${ACCOUNT_HASH_PREFIX}-`, '');
-      const bytes = Uint8Array.from(Buffer.from(formatedString, 'hex'));
-      return new CLAccountHash(bytes);
-    }
-    throw new Error(`Invalid string format. It needs to start with ${ACCOUNT_HASH_PREFIX}`);
-=======
+  toFormattedStr(): string {
+    return `${ACCOUNT_HASH_PREFIX}-${this.toStr()}`;
+  }
+
   static fromFormattedStr(hexStr: string): CLAccountHash {
     if (hexStr.startsWith(`${ACCOUNT_HASH_PREFIX}-`)) {
       const formatedString = hexStr.replace(`${ACCOUNT_HASH_PREFIX}-`, '');
@@ -90,6 +86,5 @@
     throw new Error(
       `Invalid string format. It needs to start with ${ACCOUNT_HASH_PREFIX}`
     );
->>>>>>> abdc9466
   }
 }