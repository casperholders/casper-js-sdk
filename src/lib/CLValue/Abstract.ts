import { Result, Ok, Err } from 'ts-results';
import { concat } from '@ethersproject/bytes';

import { toBytesArrayU8 } from '../ByteConverters';
import { CLErrorCodes, CLTypeTag } from './constants';

import {
  matchTypeToCLType,
  matchBytesToCLType,
  matchByteParserByCLType
} from './utils';

import { CLU32BytesParser } from './index';

import { encodeBase16, decodeBase16 } from '../Conversions';

export interface ResultAndRemainder<T, E> {
  result: Result<T, E>;
  remainder?: Uint8Array;
}

export interface CLJSONFormat {
  bytes: string;
  cl_type: any;
}

export type ToBytesResult = Result<Uint8Array, CLErrorCodes>;

export const resultHelper = <T, E>(
  arg1: Result<T, E>,
  arg2?: Uint8Array
): ResultAndRemainder<T, E> => {
  return { result: arg1, remainder: arg2 };
};

export abstract class CLType {
  abstract linksTo: string;
  abstract tag: CLTypeTag;
  toBytes(): Uint8Array {
    return Uint8Array.from([this.tag]);
  }
  toString(): string {
    return this.linksTo;
  }
  toJSON(): unknown {
    return this.toString();
  }
}

export abstract class ToBytes {
  abstract toBytes(): ToBytesResult;
}

export abstract class CLValue {
  isCLValue = true;
  abstract clType(): CLType;
  abstract value(): any;
  abstract data: any;

  toJSON(): any {
    return this.data;
  }
}

export abstract class CLKeyVariant {
<<<<<<< HEAD
  abstract toHashStr(): string;
  abstract fromHashStr(): CLKey;
=======
  abstract toFormattedStr(): string;

  static fromStr(hexStr: string): CLKeyVariant {
    throw Error(`Unknown string provided: ${hexStr}`);
  }
>>>>>>> abdc9466
}

export class CLValueParsers {
  static fromJSON(json: any): Result<CLValue, string> {
    const clType = matchTypeToCLType(json.cl_type);
    const clEntity = CLValueParsers.fromBytes(
      decodeBase16(json.bytes),
      clType
    ).unwrap();
    return Ok(clEntity as CLValue);
  }

  static fromBytes(
    bytes: Uint8Array,
    type: CLType
  ): Result<CLValue, CLErrorCodes> {
    const parser = matchByteParserByCLType(type).unwrap();
    return parser.fromBytes(bytes, type);
  }

  static toJSON(value: CLValue): Result<CLJSONFormat, CLErrorCodes> {
    const rawBytes = CLValueParsers.toBytes(value).unwrap();
    const bytes = encodeBase16(rawBytes);
    const clType = value.clType().toJSON();
    return Ok({ bytes: bytes, cl_type: clType });
  }

  static toBytes(value: CLValue): ToBytesResult {
    const parser = matchByteParserByCLType(value.clType()).unwrap();
    return parser.toBytes(value);
  }

  static toBytesWithType(value: CLValue): Result<Uint8Array, CLErrorCodes> {
    const clTypeBytes = value.clType().toBytes();
    const parser = matchByteParserByCLType(value.clType()).unwrap();
    const bytes = parser.toBytes(value).unwrap();
    const result = concat([toBytesArrayU8(bytes), clTypeBytes]);
    return Ok(result);
  }

  static fromBytesWithType(
    rawBytes: Uint8Array
  ): Result<CLValue, CLErrorCodes> {
    const {
      result: CLU32res,
      remainder: CLU32rem
    } = new CLU32BytesParser().fromBytesWithRemainder(rawBytes);

    const length = CLU32res.unwrap()
      .value()
      .toNumber();

    if (!CLU32rem) {
      return Err(CLErrorCodes.EarlyEndOfStream);
    }
    const valueBytes = CLU32rem.subarray(0, length);
    const typeBytes = CLU32rem.subarray(length);
    const { result: clType } = matchBytesToCLType(typeBytes);

    const parser = matchByteParserByCLType(clType.unwrap()).unwrap();

    const clValue = parser.fromBytes(valueBytes, clType.unwrap()).unwrap();

    return Ok(clValue as CLValue);
  }
}

export abstract class CLValueBytesParsers {
  fromBytes(
    bytes: Uint8Array,
    innerType: CLType
  ): Result<CLValue, CLErrorCodes> {
    const { result, remainder } = this.fromBytesWithRemainder(bytes, innerType);
    if (remainder && remainder.length) {
      return Err(CLErrorCodes.LeftOverBytes);
    }
    return result;
  }

  abstract fromBytesWithRemainder(
    bytes: Uint8Array,
    innerType?: CLType
  ): ResultAndRemainder<CLValue, CLErrorCodes>;

  abstract toBytes(val: CLValue): ToBytesResult;
}<|MERGE_RESOLUTION|>--- conflicted
+++ resolved
@@ -60,19 +60,6 @@
   toJSON(): any {
     return this.data;
   }
-}
-
-export abstract class CLKeyVariant {
-<<<<<<< HEAD
-  abstract toHashStr(): string;
-  abstract fromHashStr(): CLKey;
-=======
-  abstract toFormattedStr(): string;
-
-  static fromStr(hexStr: string): CLKeyVariant {
-    throw Error(`Unknown string provided: ${hexStr}`);
-  }
->>>>>>> abdc9466
 }
 
 export class CLValueParsers {
