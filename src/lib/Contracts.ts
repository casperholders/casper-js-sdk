--- conflicted
+++ resolved
@@ -117,11 +117,7 @@
       path
     );
 
-<<<<<<< HEAD
-    if (contractData && contractData.CLValue instanceof CLValue) {
-=======
     if (contractData && contractData.CLValue?.isCLValue) {
->>>>>>> 7da7c501
       return contractData.CLValue.value();
     } else {
       throw Error('Invalid stored value');
@@ -149,11 +145,7 @@
       dictionaryItemKey
     );
 
-<<<<<<< HEAD
-    if (storedValue && storedValue.CLValue instanceof CLValue) {
-=======
     if (storedValue && storedValue.CLValue?.isCLValue) {
->>>>>>> 7da7c501
       return storedValue.CLValue;
     } else {
       throw Error('Invalid stored value');
