import { BigNumber } from '@ethersproject/bignumber';
import { RequestManager, HTTPTransport, Client } from '@open-rpc/client-js';
import { TypedJSON, jsonMember, jsonObject } from 'typedjson';

import {
  DeployUtil,
  encodeBase16,
  CLPublicKey,
  StoredValue,
  Transfers
} from '..';

import ProviderTransport, {
  SafeEventEmitterProvider
} from './ProviderTransport';
<<<<<<< HEAD
import {
  ValidatorWeight,
  RpcResult,
  RpcRequestProps,
  GetDeployResult,
  JsonBlockHash,
  GetBlockResult,
  GetPeersResult,
  GetStatusResult,
  GetStateRootHashResult,
  DeployResult
} from './types';
=======

export { JSONRPCError } from '@open-rpc/client-js';

/** RPC request props interface */
interface RpcRequestProps {
  timeout?: number;
}

/** RPC result interface */
interface RpcResult {
  api_version: string;
}

/** Node peer interface */
interface Peer {
  node_id: string;
  address: string;
}

/** A peers result interface defining `peers` as an array of `Peer`s */
export interface GetPeersResult extends RpcResult {
  peers: Peer[];
}

/** Interface for information on the most recently appended block on the network */
interface LastAddedBlockInfo {
  hash: string;
  timestamp: string;
  era_id: number;
  height: number;
  state_root_hash: string;
  creator: string;
}

/** Result interface for a get-status call */
export interface GetStatusResult extends GetPeersResult {
  last_added_block_info: LastAddedBlockInfo;
  build_version: string;
}

/** Result interface for a get-state-root-hash call */
export interface GetStateRootHashResult extends RpcResult {
  state_root_hash: string;
}

type TransformValue = any;

interface Transform {
  key: string;
  transform: TransformValue;
}

interface Effect {
  transforms: Transform[];
}

/** Result interface for an execution result body */
interface ExecutionResultBody {
  cost: number;
  error_message?: string | null;
  transfers: string[];
  effect: Effect;
}

/** Result interface for an execution result */
export interface ExecutionResult {
  Success?: ExecutionResultBody;
  Failure?: ExecutionResultBody;
}

/** Result interface for a JSON execution result */
export interface JsonExecutionResult {
  block_hash: JsonBlockHash;
  result: ExecutionResult;
}

/** Result interface for a get-deploy call */
export interface GetDeployResult extends RpcResult {
  deploy: JsonDeploy;
  execution_results: JsonExecutionResult[];
}

/** Result interface for a get-block call */
export interface GetBlockResult extends RpcResult {
  block: JsonBlock | null;
}

/** Result interface for a account_put_deploy call */
export interface DeployResult extends RpcResult {
  deploy_hash: string;
}

type JsonBlockHash = string;
type JsonDeployHash = string;

/** JSON system transaction interface */
export interface JsonSystemTransaction {
  Slash?: string;
  Reward?: Record<string, number>;
}

/** JSON deploy header interface that acts as a schema for JSON deploy headers */
interface JsonDeployHeader {
  account: string;
  timestamp: string;
  ttl: number;
  gas_price: number;
  body_hash: string;
  dependencies: JsonDeployHash[];
  chain_name: string;
}

interface JsonBasicExecutionDeployItemInternal {
  args: Map<string, CLValue>;
}

interface JsonModuleBytes extends JsonBasicExecutionDeployItemInternal {
  module_bytes: string;
}

interface JsonStoredContract extends JsonBasicExecutionDeployItemInternal {
  entry_point: string;
}

interface JsonStoredContractByHash extends JsonStoredContract {
  hash: string;
}

interface JsonStoredContractByName extends JsonStoredContract {
  name: string;
}

interface JsonStoredVersionedContractByName extends JsonStoredContractByName {
  version: number | null;
}

interface JsonStoredVersionedContractByHash extends JsonStoredContractByHash {
  version: number | null;
}

/** Interface describing a JSON ExecutableDeployItem */
interface JsonExecutableDeployItem {
  ModuleBytes?: JsonModuleBytes;
  StoredContractByHash?: JsonStoredContractByHash;
  StoredContractByName?: JsonStoredContractByName;
  StoredVersionedContractByName?: JsonStoredVersionedContractByName;
  StoredVersionedContractByHash?: JsonStoredVersionedContractByHash;
  Transfer?: JsonBasicExecutionDeployItemInternal;
}

/** Interface for JSON represented approvals */
interface JsonApproval {
  signer: string;
  signature: string;
}

/** Interface describing a JSON represented deploy */
export interface JsonDeploy {
  hash: JsonDeployHash;
  header: JsonDeployHeader;
  payment: JsonExecutableDeployItem;
  session: JsonExecutableDeployItem;
  approvals: JsonApproval[];
}

/** Interface describing a JSON represented deploy header */
export interface JsonHeader {
  parent_hash: string;
  state_root_hash: string;
  body_hash: string;
  deploy_hashes: string[];
  random_bit: boolean;
  switch_block: boolean;
  timestamp: string;
  system_transactions: JsonSystemTransaction[];
  era_id: number;
  height: number;
  proposer: string;
  protocol_version: string;
}

/** Interface describing JSON represented block related information */
export interface JsonBlock {
  hash: JsonBlockHash;
  header: JsonHeader;
  proofs: string[];
}

/** Interface describing auction bidding information */
export interface BidInfo {
  bonding_purse: string;
  staked_amount: string;
  delegation_rate: number;
  funds_locked: null | string;
}

/** Interface describing the weight of a validator by its public key */
export interface ValidatorWeight {
  public_key: string;
  weight: string;
}
>>>>>>> 7d206a2b

export enum PurseIdentifier {
  MainPurseUnderPublicKey = 'main_purse_under_public_key',
  MainPurseUnderAccountHash = 'main_purse_under_account_hash',
  PurseUref = 'purse_uref'
}

/** Object to represent era specific information */
@jsonObject
export class EraSummary {
  /** The hash of the block when the era was encountered */
  @jsonMember({ constructor: String, name: 'block_hash' })
  blockHash: string;

  /** The id of the era */
  @jsonMember({ constructor: Number, name: 'era_id' })
  eraId: number;

  /** A `StoredValue` */
  @jsonMember(() => ({ constructor: StoredValue, name: 'stored_value' }))
  StoredValue: StoredValue;

  /** The state root hash when the era was encountered */
  @jsonMember({ constructor: String, name: 'state_root_hash' })
  stateRootHash: string;
}

/** Interface describing the validators at a certain era */
export interface EraValidators {
  era_id: number;
  validator_weights: ValidatorWeight[];
}

/** Interface describing a validator auction bid */
export interface Bid {
  bonding_purse: string;
  staked_amount: string;
  delegation_rate: number;
  reward: string;
  delegators: Delegators[];
  inactive: boolean;
}

/** Interface describing a delegator */
export interface Delegators {
  bonding_purse: string;
  delegatee: string;
  staked_amount: string;
  public_key: string;
}

/** Interface describing a delegator's information */
export interface DelegatorInfo {
  bonding_purse: string;
  delegatee: string;
  reward: string;
  staked_amount: string;
}

/** Interface describing a validator's auction bid */
export interface ValidatorBid {
  public_key: string;
  bid: Bid;
}

/** Interface describing the state of a validator auction */
export interface AuctionState {
  state_root_hash: string;
  block_height: number;
  era_validators: EraValidators[];
  bids: ValidatorBid[];
}

/** Result interface describing validator information */
export interface ValidatorsInfoResult extends RpcResult {
  api_version: string;
  auction_state: AuctionState;
}

/** JSON RPC service for interacting with Casper nodes */
export class CasperServiceByJsonRPC {
  /** JSON RPC client */
  protected client: Client;

  /**
   * Constructor for building a `CasperServiceByJsonRPC`
   * @param provider A provider uri
   */
  constructor(provider: string | SafeEventEmitterProvider) {
    let transport: HTTPTransport | ProviderTransport;
    if (typeof provider === 'string') {
      let providerUrl = provider.endsWith('/')
        ? provider.substring(0, provider.length - 1)
        : provider;

      providerUrl = providerUrl.endsWith('/rpc')
        ? providerUrl
        : providerUrl + '/rpc';

      transport = new HTTPTransport(providerUrl);
    } else {
      transport = new ProviderTransport(provider);
    }
    const requestManager = new RequestManager([transport]);
    this.client = new Client(requestManager);
  }

  /**
   * Get information about a deploy using its hexadecimal hash
   * @param deployHashBase16 The base-16 hash of the deploy
   * @param props optional request props
   * @returns A `Promise` that resolves to a `GetDeployResult`
   */
  public async getDeployInfo(
    deployHashBase16: string,
    props?: RpcRequestProps
  ): Promise<GetDeployResult> {
    return await this.client.request(
      {
        method: 'info_get_deploy',
        params: {
          deploy_hash: deployHashBase16
        }
      },
      props?.timeout
    );
  }

  /**
   * Get block information
   * @param blockHashBase16 A hexadecimal string representing the hash of a block
   * @param props optional request props
   * @returns A `Promise` resolving to a `GetBlockResult`
   */
  public async getBlockInfo(
    blockHashBase16: JsonBlockHash,
    props?: RpcRequestProps
  ): Promise<GetBlockResult> {
    return await this.client
      .request(
        {
          method: 'chain_get_block',
          params: {
            block_identifier: {
              Hash: blockHashBase16
            }
          }
        },
        props?.timeout
      )
      .then((res: GetBlockResult) => {
        if (
          res.block !== null &&
          res.block.hash.toLowerCase() !== blockHashBase16.toLowerCase()
        ) {
          throw new Error('Returned block does not have a matching hash.');
        }
        return res;
      });
  }

  /**
   * Get block info at a provided block height
   * @param height The block height at which to gather the block info
   * @param props optional request props
   * @returns A `Promise` resolving to a `GetBlockResult`
   */
  public async getBlockInfoByHeight(
    height: number,
    props?: RpcRequestProps
  ): Promise<GetBlockResult> {
    return await this.client
      .request(
        {
          method: 'chain_get_block',
          params: {
            block_identifier: {
              Height: height
            }
          }
        },
        props?.timeout
      )
      .then((res: GetBlockResult) => {
        if (res.block !== null && res.block.header.height !== height) {
          throw new Error('Returned block does not have a matching height.');
        }
        return res;
      });
  }

  /**
   * Get the block info of the latest block added
   * @param props optional request props
   * @returns A `Promise` that resolves to a `GetBlockResult`
   */
  public async getLatestBlockInfo(
    props?: RpcRequestProps
  ): Promise<GetBlockResult> {
    return await this.client.request(
      {
        method: 'chain_get_block'
      },
      props?.timeout
    );
  }

  /**
   * Get the attached node's current peers
   * @param props optional request props
   * @returns A `Promise` that resolves to a `GetPeersResult`
   */
  public async getPeers(props?: RpcRequestProps): Promise<GetPeersResult> {
    return await this.client.request(
      {
        method: 'info_get_peers'
      },
      props?.timeout
    );
  }

  /**
   * Get the status of a node
   * @param props optional request props
   * @returns A `Promise` that resolves to a `GetStatusResult`
   */
  public async getStatus(props?: RpcRequestProps): Promise<GetStatusResult> {
    return await this.client.request(
      {
        method: 'info_get_status'
      },
      props?.timeout
    );
  }

  /**
   * Get information on the current validators
   * @param blockHash (optional) blockHash that you want to check
   * @param props optional request props
   * @returns A `Promise` that resolves to a `ValidatorsInfoResult`
   */
  public async getValidatorsInfo(
    blockHash?: string,
    props?: RpcRequestProps
  ): Promise<ValidatorsInfoResult> {
    return await this.client.request(
      {
        method: 'state_get_auction_info',
        params: blockHash
          ? {
              block_identifier: {
                Hash: blockHash
              }
            }
          : []
      },
      props?.timeout
    );
  }

  /**
   * Get information on the network validators of at a certain block height
   * @param blockHeight The block height at which to query the validators' info
   * @param props optional request props
   * @returns A `Promise` that resolves to a `ValidatorsInfoResult`
   */
  public async getValidatorsInfoByBlockHeight(
    blockHeight: number,
    props?: RpcRequestProps
  ): Promise<ValidatorsInfoResult> {
    return await this.client.request(
      {
        method: 'state_get_auction_info',
        params: {
          block_identifier:
            blockHeight >= 0
              ? {
                  Height: blockHeight
                }
              : null
        }
      },
      props?.timeout
    );
  }

  /**
   * Get the reference to an account balance uref by an account's account hash, so it may be cached
   * @param stateRootHash The state root hash at which the main purse URef will be queried
   * @param accountHash The account hash of the account
   * @param props optional request props
   * @returns The account's main purse URef
   */
  public async getAccountBalanceUrefByPublicKeyHash(
    stateRootHash: string,
    accountHash: string,
    props?: RpcRequestProps
  ) {
    const account = await this.getBlockState(
      stateRootHash,
      'account-hash-' + accountHash,
      [],
      props
    ).then(res => res.Account!);
    return account.mainPurse;
  }

  /**
   * Get the reference to an account balance uref by an account's public key, so it may be cached
   * @param stateRootHash The state root hash at which the main purse URef will be queried
   * @param publicKey The public key of the account
   * @param props optional request props
   * @returns The account's main purse URef
   * @see [getAccountBalanceUrefByPublicKeyHash](#L380)
   */
  public async getAccountBalanceUrefByPublicKey(
    stateRootHash: string,
    publicKey: CLPublicKey,
    props?: RpcRequestProps
  ) {
    return this.getAccountBalanceUrefByPublicKeyHash(
      stateRootHash,
      encodeBase16(publicKey.toAccountHash()),
      props
    );
  }

  /**
   * Get the balance of an account using its main purse URef
   * @param stateRootHash The state root hash at which the account balance will be queried
   * @param balanceUref The URef of an account's main purse URef
   * @param props optional request props
   * @returns An account's balance
   */
  public async getAccountBalance(
    stateRootHash: string,
    balanceUref: string,
    props?: RpcRequestProps
  ): Promise<BigNumber> {
    return await this.client
      .request(
        {
          method: 'state_get_balance',
          params: {
            state_root_hash: stateRootHash,
            purse_uref: balanceUref
          }
        },
        props?.timeout
      )
      .then(res => BigNumber.from(res.balance_value));
  }

  /**
   * Returns given purse balance
   * @param purseIdentifierType purse type enum
   * @param purseIdentifier purse identifier
   * @param stateRootHash state root hash at which the block state will be queried
   * @param props optional request props
   * @returns Purse balance
   */
  public async queryBalance(
    purseIdentifierType: PurseIdentifier,
    purseIdentifier: string,
    stateRootHash?: string,
    props?: RpcRequestProps
  ): Promise<BigNumber> {
    return await this.client
      .request(
        {
          method: 'query_balance',
          params: {
            purse_identifier: {
              [purseIdentifierType]: purseIdentifier
            },
            state_identifier: stateRootHash
          }
        },
        props?.timeout
      )
      .then(res => BigNumber.from(res.balance));
  }

  /**
   * Get the state root hash at a specific block hash
   * @param blockHashBase16 The hexadecimal string representation of a block hash
   * @param props optional request props
   * @returns A `Promise` resolving to a state root hash hexadecimal string
   */
  public async getStateRootHash(
    blockHashBase16?: JsonBlockHash,
    props?: RpcRequestProps
  ): Promise<string> {
    return await this.client
      .request(
        {
          method: 'chain_get_state_root_hash',
          params: blockHashBase16 ? { block_identifier: blockHashBase16 } : []
        },
        props?.timeout
      )
      .then((res: GetStateRootHashResult) => res.state_root_hash);
  }

  /**
   * Get the global block state at a certain state root hash, path, and key
   * @param stateRootHash The state root hash at which the block state will be queried
   * @param key The key at which to query the state
   * @param path An array of a path / paths at which to query the state
   * @param props optional request props
   * @returns The block state at the state root hash, path, and key provided, as a `StoredValue`
   */
  public async getBlockState(
    stateRootHash: string,
    key: string,
    path: string[],
    props?: RpcRequestProps
  ): Promise<StoredValue> {
    const res = await this.client.request(
      {
        method: 'state_get_item',
        params: {
          state_root_hash: stateRootHash,
          key,
          path
        }
      },
      props?.timeout
    );
    if (res.error) {
      return res;
    } else {
      const storedValueJson = res.stored_value;
      const serializer = new TypedJSON(StoredValue);
      const storedValue = serializer.parse(storedValueJson)!;
      return storedValue;
    }
  }

  public async checkDeploySize(deploy: DeployUtil.Deploy) {
    const oneMegaByte = 1048576;
    const size = DeployUtil.deploySizeInBytes(deploy);
    if (size > oneMegaByte) {
      throw Error(
        `Deploy can not be send, because it's too large: ${size} bytes. ` +
          `Max size is 1 megabyte.`
      );
    }
  }

  /**
   * Deploys a provided signed deploy
   * @param signedDeploy A signed `Deploy` object to be sent to a node
   * @param props optional request props
   * @remarks A deploy must not exceed 1 megabyte
   */
  public async deploy(
    signedDeploy: DeployUtil.Deploy,
    props?: RpcRequestProps
  ): Promise<DeployResult> {
    await this.checkDeploySize(signedDeploy);

    if (signedDeploy.approvals.length == 0) {
      throw new Error('Required signed deploy');
    }

    return await this.client.request(
      {
        method: 'account_put_deploy',
        params: DeployUtil.deployToJson(signedDeploy)
      },
      props?.timeout
    );
  }

  /**
   * Wait for deploy to be confirmed on-chain
   * @param signedDeploy deploy signed by the deployer
   * @param timeout optional parameter for timeout
   * @returns GetDepoyResult
   */
  public async waitForDeploy(signedDeploy: DeployUtil.Deploy, timeout = 60000) {
    const sleep = (ms: number) => {
      return new Promise(resolve => setTimeout(resolve, ms));
    };
    const timer = setTimeout(() => {
      throw new Error('Timeout');
    }, timeout);
    while (true) {
      const deploy = await this.getDeployInfo(encodeBase16(signedDeploy.hash));
      if (deploy.execution_results.length > 0) {
        clearTimeout(timer);
        return deploy;
      } else {
        await sleep(400);
      }
    }
  }

  // TODO: Update Doc
  public async speculativeDeploy(
    signedDeploy: DeployUtil.Deploy,
    blockIdentifier?: string,
    props?: RpcRequestProps
  ) {
    await this.checkDeploySize(signedDeploy);

    const deploy = DeployUtil.deployToJson(signedDeploy);

    return await this.client.request(
      {
        method: 'speculative_exec',
        params: blockIdentifier
          ? { ...deploy, block_identifier: { Hash: blockIdentifier } }
          : { ...deploy }
      },
      props?.timeout
    );
  }
  /**
   * Retrieves all transfers for a block from the network
   * @param blockHash Hexadecimal block hash. If not provided, the last block added to the chain, known as the given node, will be used
   * @param props optional request props
   * @returns A `Promise` resolving to a `Transfers` containing block transfers
   */
  public async getBlockTransfers(
    blockHash?: string,
    props?: RpcRequestProps
  ): Promise<Transfers> {
    const res = await this.client.request(
      {
        method: 'chain_get_block_transfers',
        params: {
          block_identifier: blockHash
            ? {
                Hash: blockHash
              }
            : null
        }
      },
      props?.timeout
    );
    if (res.error) {
      return res;
    } else {
      const serializer = new TypedJSON(Transfers);
      const storedValue = serializer.parse(res)!;
      return storedValue;
    }
  }

  /**
   * Retrieve era information at the block hash of a [switch block](https://docs.casperlabs.io/economics/consensus/#entry)
   * @param blockHash Hexadecimal block hash. If not provided, the last block added to the chain, known as the given node, will be used
   * @param props optional request props
   * @returns A `Promise` resolving to an `EraSummary` containing the era information
   */
  public async getEraInfoBySwitchBlock(
    blockHash?: string,
    props?: RpcRequestProps
  ): Promise<EraSummary> {
    const res = await this.client.request(
      {
        method: 'chain_get_era_info_by_switch_block',
        params: {
          block_identifier: blockHash
            ? {
                Hash: blockHash
              }
            : null
        }
      },
      props?.timeout
    );
    if (res.error) {
      return res;
    } else {
      const serializer = new TypedJSON(EraSummary);
      const storedValue = serializer.parse(res.era_summary)!;
      return storedValue;
    }
  }

  /**
   * Retrieve era information by [switch block](https://docs.casperlabs.io/economics/consensus/#entry) height
   * @param height The height of the switch block
   * @param props optional request props
   * @returns A `Promise` resolving to an `EraSummary` containing the era information
   */
  public async getEraInfoBySwitchBlockHeight(
    height: number,
    props?: RpcRequestProps
  ): Promise<EraSummary> {
    const res = await this.client.request(
      {
        method: 'chain_get_era_info_by_switch_block',
        params: {
          block_identifier: {
            Height: height
          }
        }
      },
      props?.timeout
    );
    if (res.error) {
      return res;
    } else {
      const serializer = new TypedJSON(EraSummary);
      const storedValue = serializer.parse(res.era_summary)!;
      return storedValue;
    }
  }

  /**
   * Retrieve era summary information by block hash (if provided) or most recently added block
   * @param blockHash Hexadecimal block hash. If not provided, the last block added to the chain, known as the given node, will be used
   * @returns A `Promise` resolving to an `EraSummary` containing the era information
   */
  public async getEraSummary(blockHash?: string): Promise<EraSummary> {
    const res = await this.client.request({
      method: 'chain_get_era_summary',
      params: {
        block_identifier: blockHash
          ? {
              Hash: blockHash
            }
          : null
      }
    });
    if (res.error) {
      return res;
    } else {
      const serializer = new TypedJSON(EraSummary);
      const storedValue = serializer.parse(res.era_summary)!;
      return storedValue;
    }
  }

  /**
   * Retrieve era summary information by block height (if provided) or most recently added block
   * @param blockHeight The height of the switch block
   * @returns A `Promise` resolving to an `EraSummary` containing the era information
   */
  public async getEraSummaryByBlockHeight(
    blockHeight?: number
  ): Promise<EraSummary> {
    const res = await this.client.request({
      method: 'chain_get_era_summary',
      params: {
        block_identifier:
          blockHeight !== undefined && blockHeight >= 0
            ? {
                Height: blockHeight
              }
            : null
      }
    });
    if (res.error) {
      return res;
    } else {
      const serializer = new TypedJSON(EraSummary);
      const storedValue = serializer.parse(res.era_summary)!;
      return storedValue;
    }
  }

  /**
   * Get a dictionary item by its URef
   * @param stateRootHash The state root hash at which the item will be queried
   * @param dictionaryItemKey The key at which the item is stored
   * @param seedUref The seed URef of the dictionary
   * @param opts.rawData Returns rawData if true, otherwise return parsed data
   * @param props optional request props
   * @returns A `Promise` resolving to a `StoredValue` containing the item
   */
  public async getDictionaryItemByURef(
    stateRootHash: string,
    dictionaryItemKey: string,
    seedUref: string,
    props?: RpcRequestProps & { rawData?: boolean }
  ): Promise<StoredValue> {
    const rawData = props?.rawData ?? false;
    const res = await this.client.request(
      {
        method: 'state_get_dictionary_item',
        params: {
          state_root_hash: stateRootHash,
          dictionary_identifier: {
            URef: {
              seed_uref: seedUref,
              dictionary_item_key: dictionaryItemKey
            }
          }
        }
      },
      props?.timeout
    );
    if (res.error) {
      return res;
    } else {
      const storedValueJson = res.stored_value;
      if (!rawData) {
        const serializer = new TypedJSON(StoredValue);
        return serializer.parse(storedValueJson)!;
      }
      return storedValueJson;
    }
  }

  /**
   * Get a dictionary item by its name from within a contract
   * @param stateRootHash The state root hash at which the item will be queried
   * @param contractHash The contract hash of the contract that stores the queried dictionary
   * @param dictionaryName The name of the dictionary
   * @param dictionaryItemKey The key at which the item is stored
   * @param opts.rawData Returns rawData if true, otherwise return parsed data
   * @param props optional request props
   * @returns A `Promise` resolving to a `StoredValue` containing the item
   */
  public async getDictionaryItemByName(
    stateRootHash: string,
    contractHash: string,
    dictionaryName: string,
    dictionaryItemKey: string,
    props?: RpcRequestProps & { rawData?: boolean }
  ): Promise<StoredValue> {
    const rawData = props?.rawData ?? false;

    const res = await this.client.request(
      {
        method: 'state_get_dictionary_item',
        params: {
          state_root_hash: stateRootHash,
          dictionary_identifier: {
            ContractNamedKey: {
              key: contractHash,
              dictionary_name: dictionaryName,
              dictionary_item_key: dictionaryItemKey
            }
          }
        }
      },
      props?.timeout
    );
    if (res.error) {
      return res;
    } else {
      const storedValueJson = res.stored_value;
      if (!rawData) {
        const serializer = new TypedJSON(StoredValue);
        return serializer.parse(storedValueJson)!;
      }
      return storedValueJson;
    }
  }
}<|MERGE_RESOLUTION|>--- conflicted
+++ resolved
@@ -13,7 +13,6 @@
 import ProviderTransport, {
   SafeEventEmitterProvider
 } from './ProviderTransport';
-<<<<<<< HEAD
 import {
   ValidatorWeight,
   RpcResult,
@@ -26,209 +25,8 @@
   GetStateRootHashResult,
   DeployResult
 } from './types';
-=======
 
 export { JSONRPCError } from '@open-rpc/client-js';
-
-/** RPC request props interface */
-interface RpcRequestProps {
-  timeout?: number;
-}
-
-/** RPC result interface */
-interface RpcResult {
-  api_version: string;
-}
-
-/** Node peer interface */
-interface Peer {
-  node_id: string;
-  address: string;
-}
-
-/** A peers result interface defining `peers` as an array of `Peer`s */
-export interface GetPeersResult extends RpcResult {
-  peers: Peer[];
-}
-
-/** Interface for information on the most recently appended block on the network */
-interface LastAddedBlockInfo {
-  hash: string;
-  timestamp: string;
-  era_id: number;
-  height: number;
-  state_root_hash: string;
-  creator: string;
-}
-
-/** Result interface for a get-status call */
-export interface GetStatusResult extends GetPeersResult {
-  last_added_block_info: LastAddedBlockInfo;
-  build_version: string;
-}
-
-/** Result interface for a get-state-root-hash call */
-export interface GetStateRootHashResult extends RpcResult {
-  state_root_hash: string;
-}
-
-type TransformValue = any;
-
-interface Transform {
-  key: string;
-  transform: TransformValue;
-}
-
-interface Effect {
-  transforms: Transform[];
-}
-
-/** Result interface for an execution result body */
-interface ExecutionResultBody {
-  cost: number;
-  error_message?: string | null;
-  transfers: string[];
-  effect: Effect;
-}
-
-/** Result interface for an execution result */
-export interface ExecutionResult {
-  Success?: ExecutionResultBody;
-  Failure?: ExecutionResultBody;
-}
-
-/** Result interface for a JSON execution result */
-export interface JsonExecutionResult {
-  block_hash: JsonBlockHash;
-  result: ExecutionResult;
-}
-
-/** Result interface for a get-deploy call */
-export interface GetDeployResult extends RpcResult {
-  deploy: JsonDeploy;
-  execution_results: JsonExecutionResult[];
-}
-
-/** Result interface for a get-block call */
-export interface GetBlockResult extends RpcResult {
-  block: JsonBlock | null;
-}
-
-/** Result interface for a account_put_deploy call */
-export interface DeployResult extends RpcResult {
-  deploy_hash: string;
-}
-
-type JsonBlockHash = string;
-type JsonDeployHash = string;
-
-/** JSON system transaction interface */
-export interface JsonSystemTransaction {
-  Slash?: string;
-  Reward?: Record<string, number>;
-}
-
-/** JSON deploy header interface that acts as a schema for JSON deploy headers */
-interface JsonDeployHeader {
-  account: string;
-  timestamp: string;
-  ttl: number;
-  gas_price: number;
-  body_hash: string;
-  dependencies: JsonDeployHash[];
-  chain_name: string;
-}
-
-interface JsonBasicExecutionDeployItemInternal {
-  args: Map<string, CLValue>;
-}
-
-interface JsonModuleBytes extends JsonBasicExecutionDeployItemInternal {
-  module_bytes: string;
-}
-
-interface JsonStoredContract extends JsonBasicExecutionDeployItemInternal {
-  entry_point: string;
-}
-
-interface JsonStoredContractByHash extends JsonStoredContract {
-  hash: string;
-}
-
-interface JsonStoredContractByName extends JsonStoredContract {
-  name: string;
-}
-
-interface JsonStoredVersionedContractByName extends JsonStoredContractByName {
-  version: number | null;
-}
-
-interface JsonStoredVersionedContractByHash extends JsonStoredContractByHash {
-  version: number | null;
-}
-
-/** Interface describing a JSON ExecutableDeployItem */
-interface JsonExecutableDeployItem {
-  ModuleBytes?: JsonModuleBytes;
-  StoredContractByHash?: JsonStoredContractByHash;
-  StoredContractByName?: JsonStoredContractByName;
-  StoredVersionedContractByName?: JsonStoredVersionedContractByName;
-  StoredVersionedContractByHash?: JsonStoredVersionedContractByHash;
-  Transfer?: JsonBasicExecutionDeployItemInternal;
-}
-
-/** Interface for JSON represented approvals */
-interface JsonApproval {
-  signer: string;
-  signature: string;
-}
-
-/** Interface describing a JSON represented deploy */
-export interface JsonDeploy {
-  hash: JsonDeployHash;
-  header: JsonDeployHeader;
-  payment: JsonExecutableDeployItem;
-  session: JsonExecutableDeployItem;
-  approvals: JsonApproval[];
-}
-
-/** Interface describing a JSON represented deploy header */
-export interface JsonHeader {
-  parent_hash: string;
-  state_root_hash: string;
-  body_hash: string;
-  deploy_hashes: string[];
-  random_bit: boolean;
-  switch_block: boolean;
-  timestamp: string;
-  system_transactions: JsonSystemTransaction[];
-  era_id: number;
-  height: number;
-  proposer: string;
-  protocol_version: string;
-}
-
-/** Interface describing JSON represented block related information */
-export interface JsonBlock {
-  hash: JsonBlockHash;
-  header: JsonHeader;
-  proofs: string[];
-}
-
-/** Interface describing auction bidding information */
-export interface BidInfo {
-  bonding_purse: string;
-  staked_amount: string;
-  delegation_rate: number;
-  funds_locked: null | string;
-}
-
-/** Interface describing the weight of a validator by its public key */
-export interface ValidatorWeight {
-  public_key: string;
-  weight: string;
-}
->>>>>>> 7d206a2b
 
 export enum PurseIdentifier {
   MainPurseUnderPublicKey = 'main_purse_under_public_key',
