import { RequestManager, HTTPTransport, Client } from '@open-rpc/client-js';
import { TypedJSON, jsonMember, jsonObject } from 'typedjson';
import { DeployUtil, encodeBase16, CLPublicKey } from '..';
import { deployToJson } from '../lib/DeployUtil';
import { StoredValue, Transfers } from '../lib/StoredValue';
import { BigNumber } from '@ethersproject/bignumber';
import ProviderTransport, {
  SafeEventEmitterProvider
} from './ProviderTransport';

/** RPC result interface */
interface RpcResult {
  api_version: string;
}

/** Node peer interface */
interface Peer {
  node_id: string;
  address: string;
}

/** A peers result interface defining `peers` as an array of `Peer`s */
export interface GetPeersResult extends RpcResult {
  peers: Peer[];
}

/** Interface for information on the most recently appended block on the network */
interface LastAddedBlockInfo {
  hash: string;
  timestamp: string;
  era_id: number;
  height: number;
  state_root_hash: string;
  creator: string;
}

/** Result interface for a get-status call */
export interface GetStatusResult extends GetPeersResult {
  last_added_block_info: LastAddedBlockInfo;
  build_version: string;
}

/** Result interface for a get-state-root-hash call */
export interface GetStateRootHashResult extends RpcResult {
  state_root_hash: string;
}

/** Result interface for an execution result body */
interface ExecutionResultBody {
  cost: number;
  error_message?: string | null;
  transfers: string[];
}

/** Result interface for an execution result */
export interface ExecutionResult {
  Success?: ExecutionResultBody;
  Failure?: ExecutionResultBody;
}

/** Result interface for a JSON execution result */
export interface JsonExecutionResult {
  block_hash: JsonBlockHash;
  result: ExecutionResult;
}

/** Result interface for a get-deploy call */
export interface GetDeployResult extends RpcResult {
  deploy: JsonDeploy;
  execution_results: JsonExecutionResult[];
}

/** Result interface for a get-block call */
export interface GetBlockResult extends RpcResult {
  block: JsonBlock | null;
}

type JsonBlockHash = string;
type JsonDeployHash = string;

/** JSON system transaction interface */
export interface JsonSystemTransaction {
  Slash?: string;
  Reward?: Record<string, number>;
}

/** JSON deploy header interface that acts as a schema for JSON deploy headers */
interface JsonDeployHeader {
  account: string;
  timestamp: number;
  ttl: number;
  gas_price: number;
  body_hash: string;
  dependencies: JsonDeployHash[];
  chain_name: string;
}

// TODO: Empty interface
// eslint-disable-next-line
/** @hidden */
interface JsonExecutableDeployItem {}

/** Interface for JSON represented approvals */
interface JsonApproval {
  signer: string;
  signature: string;
}

/** Interface describing a JSON represented deploy */
export interface JsonDeploy {
  hash: JsonDeployHash;
  header: JsonDeployHeader;
  payment: JsonExecutableDeployItem;
  session: JsonExecutableDeployItem;
  approvals: JsonApproval[];
}

/** Interface describing a JSON represented deploy header */
export interface JsonHeader {
  parent_hash: string;
  state_root_hash: string;
  body_hash: string;
  deploy_hashes: string[];
  random_bit: boolean;
  switch_block: boolean;
  timestamp: number;
  system_transactions: JsonSystemTransaction[];
  era_id: number;
  height: number;
  proposer: string;
  protocol_version: string;
}

/** Interface describing JSON represented block related information */
export interface JsonBlock {
  hash: JsonBlockHash;
  header: JsonHeader;
  proofs: string[];
}

/** Interface describing auction bidding information */
export interface BidInfo {
  bonding_purse: string;
  staked_amount: string;
  delegation_rate: number;
  funds_locked: null | string;
}

/** Interface describing the weight of a validator by its public key */
export interface ValidatorWeight {
  public_key: string;
  weight: string;
}

<<<<<<< HEAD
/** Object to represent era specific information */
=======
export enum PurseIdentifier {
  MainPurseUnderPublicKey = 'main_purse_under_public_key',
  MainPurseUnderAccountHash = 'main_purse_under_account_hash',
  PurseUref = 'purse_uref'
}

>>>>>>> 4179e638
@jsonObject
export class EraSummary {
  /** The hash of the block when the era was encountered */
  @jsonMember({ constructor: String, name: 'block_hash' })
  blockHash: string;

  /** The id of the era */
  @jsonMember({ constructor: Number, name: 'era_id' })
  eraId: number;

  /** A `StoredValue` */
  @jsonMember({ constructor: StoredValue, name: 'stored_value' })
  StoredValue: StoredValue;

  /** The state root hash when the era was encountered */
  @jsonMember({ constructor: String, name: 'state_root_hash' })
  stateRootHash: string;
}

/** Interface describing the validators at a certain era */
export interface EraValidators {
  era_id: number;
  validator_weights: ValidatorWeight[];
}

/** Interface describing a validator auction bid */
export interface Bid {
  bonding_purse: string;
  staked_amount: string;
  delegation_rate: number;
  reward: string;
  delegators: Delegators[];
}

/** Interface describing a delegator */
export interface Delegators {
  bonding_purse: string;
  delegatee: string;
  staked_amount: string;
  public_key: string;
}

/** Interface describing a delegator's information */
export interface DelegatorInfo {
  bonding_purse: string;
  delegatee: string;
  reward: string;
  staked_amount: string;
}

/** Interface describing a validator's auction bid */
export interface ValidatorBid {
  public_key: string;
  bid: Bid;
}

/** Interface describing the state of a validator auction */
export interface AuctionState {
  state_root_hash: string;
  block_height: number;
  era_validators: EraValidators[];
  bids: ValidatorBid[];
}

/** Result interface describing validator information */
export interface ValidatorsInfoResult extends RpcResult {
  api_version: string;
  auction_state: AuctionState;
}

/** JSON RPC service for interacting with Casper nodes */
export class CasperServiceByJsonRPC {
  /** JSON RPC client */
  protected client: Client;

  /**
   * Constructor for building a `CasperServiceByJsonRPC`
   * @param provider A provider uri
   */
  constructor(provider: string | SafeEventEmitterProvider) {
    let transport: HTTPTransport | ProviderTransport;
    if (typeof provider === 'string') {
      transport = new HTTPTransport(provider);
    } else {
      transport = new ProviderTransport(provider);
    }
    const requestManager = new RequestManager([transport]);
    this.client = new Client(requestManager);
  }

  /**
   * Get information about a deploy using its hexadecimal hash
   * @param deployHashBase16 The base-16 hash of the deploy
   * @returns A `Promise` that resolves to a `GetDeployResult`
   */
  public async getDeployInfo(
    deployHashBase16: string
  ): Promise<GetDeployResult> {
    return await this.client.request({
      method: 'info_get_deploy',
      params: {
        deploy_hash: deployHashBase16
      }
    });
  }

  /**
   * Get block information
   * @param blockHashBase16 A hexadecimal string representing the hash of a block
   * @returns A `Promise` resolving to a `GetBlockResult`
   */
  public async getBlockInfo(
    blockHashBase16: JsonBlockHash
  ): Promise<GetBlockResult> {
    return await this.client
      .request({
        method: 'chain_get_block',
        params: {
          block_identifier: {
            Hash: blockHashBase16
          }
        }
      })
      .then((res: GetBlockResult) => {
        if (
          res.block !== null &&
          res.block.hash.toLowerCase() !== blockHashBase16.toLowerCase()
        ) {
          throw new Error('Returned block does not have a matching hash.');
        }
        return res;
      });
  }

  /**
   * Get block info at a provided block height
   * @param height The block height at which to gather the block info
   * @returns A `Promise` resolving to a `GetBlockResult`
   */
  public async getBlockInfoByHeight(height: number): Promise<GetBlockResult> {
    return await this.client
      .request({
        method: 'chain_get_block',
        params: {
          block_identifier: {
            Height: height
          }
        }
      })
      .then((res: GetBlockResult) => {
        if (res.block !== null && res.block.header.height !== height) {
          throw new Error('Returned block does not have a matching height.');
        }
        return res;
      });
  }

  /**
   * Get the block info of the latest block added
   * @returns A `Promise` that resolves to a `GetBlockResult`
   */
  public async getLatestBlockInfo(): Promise<GetBlockResult> {
    return await this.client.request({
      method: 'chain_get_block'
    });
  }

  /**
   * Get the attached node's current peers
   * @returns A `Promise` that resolves to a `GetPeersResult`
   */
  public async getPeers(): Promise<GetPeersResult> {
    return await this.client.request({
      method: 'info_get_peers'
    });
  }

  /**
   * Get the status of a node
   * @returns A `Promise` that resolves to a `GetStatusResult`
   */
  public async getStatus(): Promise<GetStatusResult> {
    return await this.client.request({
      method: 'info_get_status'
    });
  }

<<<<<<< HEAD
  /**
   * Get information on the current validators
   * @returns A `Promise` that resolves to a `ValidatorsInfoResult`
   */
  public async getValidatorsInfo(): Promise<ValidatorsInfoResult> {
=======
  public async getValidatorsInfo(
    blockHash?: string
  ): Promise<ValidatorsInfoResult> {
>>>>>>> 4179e638
    return await this.client.request({
      method: 'state_get_auction_info',
      params: blockHash
        ? {
            block_identifier: {
              Hash: blockHash
            }
          }
        : []
    });
  }

  /**
   * Get information on the network validators of at a certain block height
   * @param blockHeight The block height at which to query the validators' info
   * @returns A `Promise` that resolves to a `ValidatorsInfoResult`
   */
  public async getValidatorsInfoByBlockHeight(
    blockHeight: number
  ): Promise<ValidatorsInfoResult> {
    return await this.client.request({
      method: 'state_get_auction_info',
      params: {
        block_identifier:
          blockHeight >= 0
            ? {
                Height: blockHeight
              }
            : null
      }
    });
  }

  /**
   * Get the reference to an account balance uref by an account's account hash, so it may be cached
   * @param stateRootHash The state root hash at which the main purse URef will be queried
   * @param accountHash The account hash of the account
   * @returns The account's main purse URef
   */
  public async getAccountBalanceUrefByPublicKeyHash(
    stateRootHash: string,
    accountHash: string
  ) {
    const account = await this.getBlockState(
      stateRootHash,
      'account-hash-' + accountHash,
      []
    ).then(res => res.Account!);
    return account.mainPurse;
  }

  /**
   * Get the reference to an account balance uref by an account's public key, so it may be cached
   * @param stateRootHash The state root hash at which the main purse URef will be queried
   * @param publicKey The public key of the account
   * @returns The account's main purse URef
   * @see [getAccountBalanceUrefByPublicKeyHash](#L380)
   */
  public async getAccountBalanceUrefByPublicKey(
    stateRootHash: string,
    publicKey: CLPublicKey
  ) {
    return this.getAccountBalanceUrefByPublicKeyHash(
      stateRootHash,
      encodeBase16(publicKey.toAccountHash())
    );
  }

  /**
   * Get the balance of an account using its main purse URef
   * @param stateRootHash The state root hash at which the account balance will be queried
   * @param balanceUref The URef of an account's main purse URef
   * @returns An account's balance
   */
  public async getAccountBalance(
    stateRootHash: string,
    balanceUref: string
  ): Promise<BigNumber> {
    return await this.client
      .request({
        method: 'state_get_balance',
        params: {
          state_root_hash: stateRootHash,
          purse_uref: balanceUref
        }
      })
      .then(res => BigNumber.from(res.balance_value));
  }

<<<<<<< HEAD
  /**
   * Get the state root hash at a specific block hash
   * @param blockHashBase16 The hexadecimal string representation of a block hash
   * @returns A `Promise` resolving to a state root hash hexadecimal string
   */
=======
  public async queryBalance(
    purseIdentifierType: PurseIdentifier,
    purseIdentifier: string,
    stateRootHash?: string
  ): Promise<BigNumber> {
    return await this.client
      .request({
        method: 'query_balance',
        params: {
          purse_identifier: {
            [purseIdentifierType]: purseIdentifier
          },
          state_identifier: stateRootHash
        }
      })
      .then(res => BigNumber.from(res.balance));
  }

>>>>>>> 4179e638
  public async getStateRootHash(
    blockHashBase16?: JsonBlockHash
  ): Promise<string> {
    return await this.client
      .request({
        method: 'chain_get_state_root_hash',
        params: blockHashBase16 ? { block_identifier: blockHashBase16 } : []
      })
      .then((res: GetStateRootHashResult) => res.state_root_hash);
  }

  /**
   * Get the global block state at a certain state root hash, path, and key
   * @param stateRootHash The state root hash at which the block state will be queried
   * @param key The key at which to query the state
   * @param path An array of a path / paths at which to query the state
   * @returns The block state at the state root hash, path, and key provided, as a `StoredValue`
   */
  public async getBlockState(
    stateRootHash: string,
    key: string,
    path: string[]
  ): Promise<StoredValue> {
    const res = await this.client.request({
      method: 'state_get_item',
      params: {
        state_root_hash: stateRootHash,
        key,
        path
      }
    });
    if (res.error) {
      return res;
    } else {
      const storedValueJson = res.stored_value;
      const serializer = new TypedJSON(StoredValue);
      const storedValue = serializer.parse(storedValueJson)!;
      return storedValue;
    }
  }

<<<<<<< HEAD
  /**
   * Deploys a provided signed deploy
   * @param signedDeploy A signed `Deploy` object to be sent to a node
   * @remarks A deploy must not exceed 1 megabyte
   */
  public async deploy(signedDeploy: DeployUtil.Deploy) {
=======
  public async checkDeploySize(deploy: DeployUtil.Deploy) {
>>>>>>> 4179e638
    const oneMegaByte = 1048576;
    const size = DeployUtil.deploySizeInBytes(deploy);
    if (size > oneMegaByte) {
      throw Error(
        `Deploy can not be send, because it's too large: ${size} bytes. ` +
          `Max size is 1 megabyte.`
      );
    }
  }

  public async deploy(signedDeploy: DeployUtil.Deploy) {
    await this.checkDeploySize(signedDeploy);

    return await this.client.request({
      method: 'account_put_deploy',
      params: deployToJson(signedDeploy)
    });
  }

  public async speculativeDeploy(
    signedDeploy: DeployUtil.Deploy,
    blockIdentifier?: string
  ) {
    await this.checkDeploySize(signedDeploy);

    const deploy = deployToJson(signedDeploy);

    return await this.client.request({
      method: 'speculative_exec',
      params: blockIdentifier
        ? { ...deploy, block_identifier: { Hash: blockIdentifier } }
        : { ...deploy }
    });
  }
  /**
   * Retrieves all transfers for a block from the network
   * @param blockHash Hexadecimal block hash. If not provided, the last block added to the chain, known as the given node, will be used
   * @returns A `Promise` resolving to a `Transfers` containing block transfers
   */
  public async getBlockTransfers(blockHash?: string): Promise<Transfers> {
    const res = await this.client.request({
      method: 'chain_get_block_transfers',
      params: {
        block_identifier: blockHash
          ? {
              Hash: blockHash
            }
          : null
      }
    });
    if (res.error) {
      return res;
    } else {
      const serializer = new TypedJSON(Transfers);
      const storedValue = serializer.parse(res)!;
      return storedValue;
    }
  }

  /**
   * Retrieve era information at the block hash of a [switch block](https://docs.casperlabs.io/economics/consensus/#entry)
   * @param blockHash Hexadecimal block hash. If not provided, the last block added to the chain, known as the given node, will be used
   * @returns A `Promise` resolving to an `EraSummary` containing the era information
   */
  public async getEraInfoBySwitchBlock(
    blockHash?: string
  ): Promise<EraSummary> {
    const res = await this.client.request({
      method: 'chain_get_era_info_by_switch_block',
      params: {
        block_identifier: blockHash
          ? {
              Hash: blockHash
            }
          : null
      }
    });
    if (res.error) {
      return res;
    } else {
      const serializer = new TypedJSON(EraSummary);
      const storedValue = serializer.parse(res.era_summary)!;
      return storedValue;
    }
  }

  /**
   * Retrieve era information by [switch block](https://docs.casperlabs.io/economics/consensus/#entry) height
   * @param height The height of the switch block
   * @returns A `Promise` resolving to an `EraSummary` containing the era information
   */
  public async getEraInfoBySwitchBlockHeight(
    height: number
  ): Promise<EraSummary> {
    const res = await this.client.request({
      method: 'chain_get_era_info_by_switch_block',
      params: {
        block_identifier: {
          Height: height
        }
      }
    });
    if (res.error) {
      return res;
    } else {
      const serializer = new TypedJSON(EraSummary);
      const storedValue = serializer.parse(res.era_summary)!;
      return storedValue;
    }
  }

  /**
   * Get a dictionary item by its URef
   * @param stateRootHash The state root hash at which the item will be queried
   * @param dictionaryItemKey The key at which the item is stored
   * @param seedUref The seed URef of the dictionary
   * @returns A `Promise` resolving to a `StoredValue` containing the item
   */
  public async getDictionaryItemByURef(
    stateRootHash: string,
    dictionaryItemKey: string,
    seedUref: string,
    { rawData } = { rawData: false }
  ): Promise<StoredValue> {
    const res = await this.client.request({
      method: 'state_get_dictionary_item',
      params: {
        state_root_hash: stateRootHash,
        dictionary_identifier: {
          URef: {
            seed_uref: seedUref,
            dictionary_item_key: dictionaryItemKey
          }
        }
      }
    });
    if (res.error) {
      return res;
    } else {
      const storedValueJson = res.stored_value;
      if (!rawData) {
        const serializer = new TypedJSON(StoredValue);
        return serializer.parse(storedValueJson)!;
      }
      return storedValueJson;
    }
  }

  /**
   * Get a dictionary item by its name from within a contract
   * @param stateRootHash The state root hash at which the item will be queried
   * @param contractHash The contract hash of the contract that stores the queried dictionary
   * @param dictionaryName The name of the dictionary
   * @param dictionaryItemKey The key at which the item is stored
   * @returns A `Promise` resolving to a `StoredValue` containing the item
   */
  public async getDictionaryItemByName(
    stateRootHash: string,
    contractHash: string,
    dictionaryName: string,
    dictionaryItemKey: string,
    { rawData } = { rawData: false }
  ): Promise<StoredValue> {
    const res = await this.client.request({
      method: 'state_get_dictionary_item',
      params: {
        state_root_hash: stateRootHash,
        dictionary_identifier: {
          ContractNamedKey: {
            key: contractHash,
            dictionary_name: dictionaryName,
            dictionary_item_key: dictionaryItemKey
          }
        }
      }
    });
    if (res.error) {
      return res;
    } else {
      const storedValueJson = res.stored_value;
      if (!rawData) {
        const serializer = new TypedJSON(StoredValue);
        return serializer.parse(storedValueJson)!;
      }
      return storedValueJson;
    }
  }
}<|MERGE_RESOLUTION|>--- conflicted
+++ resolved
@@ -152,16 +152,13 @@
   weight: string;
 }
 
-<<<<<<< HEAD
-/** Object to represent era specific information */
-=======
 export enum PurseIdentifier {
   MainPurseUnderPublicKey = 'main_purse_under_public_key',
   MainPurseUnderAccountHash = 'main_purse_under_account_hash',
   PurseUref = 'purse_uref'
 }
 
->>>>>>> 4179e638
+/** Object to represent era specific information */
 @jsonObject
 export class EraSummary {
   /** The hash of the block when the era was encountered */
@@ -349,17 +346,14 @@
     });
   }
 
-<<<<<<< HEAD
   /**
    * Get information on the current validators
+   * @param blockHash (optional) blockHash that you want to check
    * @returns A `Promise` that resolves to a `ValidatorsInfoResult`
    */
-  public async getValidatorsInfo(): Promise<ValidatorsInfoResult> {
-=======
   public async getValidatorsInfo(
     blockHash?: string
   ): Promise<ValidatorsInfoResult> {
->>>>>>> 4179e638
     return await this.client.request({
       method: 'state_get_auction_info',
       params: blockHash
@@ -449,13 +443,7 @@
       .then(res => BigNumber.from(res.balance_value));
   }
 
-<<<<<<< HEAD
-  /**
-   * Get the state root hash at a specific block hash
-   * @param blockHashBase16 The hexadecimal string representation of a block hash
-   * @returns A `Promise` resolving to a state root hash hexadecimal string
-   */
-=======
+// TODO: Add docs
   public async queryBalance(
     purseIdentifierType: PurseIdentifier,
     purseIdentifier: string,
@@ -474,7 +462,11 @@
       .then(res => BigNumber.from(res.balance));
   }
 
->>>>>>> 4179e638
+  /**
+   * Get the state root hash at a specific block hash
+   * @param blockHashBase16 The hexadecimal string representation of a block hash
+   * @returns A `Promise` resolving to a state root hash hexadecimal string
+   */
   public async getStateRootHash(
     blockHashBase16?: JsonBlockHash
   ): Promise<string> {
@@ -516,16 +508,7 @@
     }
   }
 
-<<<<<<< HEAD
-  /**
-   * Deploys a provided signed deploy
-   * @param signedDeploy A signed `Deploy` object to be sent to a node
-   * @remarks A deploy must not exceed 1 megabyte
-   */
-  public async deploy(signedDeploy: DeployUtil.Deploy) {
-=======
   public async checkDeploySize(deploy: DeployUtil.Deploy) {
->>>>>>> 4179e638
     const oneMegaByte = 1048576;
     const size = DeployUtil.deploySizeInBytes(deploy);
     if (size > oneMegaByte) {
@@ -536,6 +519,11 @@
     }
   }
 
+/**
+   * Deploys a provided signed deploy
+   * @param signedDeploy A signed `Deploy` object to be sent to a node
+   * @remarks A deploy must not exceed 1 megabyte
+   */
   public async deploy(signedDeploy: DeployUtil.Deploy) {
     await this.checkDeploySize(signedDeploy);
 
