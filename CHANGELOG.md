--- conflicted
+++ resolved
@@ -4,10 +4,9 @@
 
 The format is based on [Keep a Changelog](https://keepachangelog.com/en/1.0.0/), and this project adheres to [Semantic Versioning](https://semver.org/spec/v2.0.0.html).
 
-## 1.4.0
-
-<<<<<<< HEAD
-### Changed
+## 1.5.0
+
+## Changed
 
 - Caution! This release contains rewritten CLValue from scratch, there are some breaking changes so consider it before upgrading.
 - Removed `CLTypedAndToBytesHelper` to have consistent way of creating new CLValues by using `new CLBool(true)` or `CLValueBuilder.bool(true)`
@@ -34,26 +33,28 @@
 - Renamed methods in `CLPublicKey`:
   - `toAccountHex` -> `toHex` - old name led to misunderstandings as in fact this is hex representation of `public-key` prefixed with key-type.
   - added method `toAccountHashStr` - this methods returns string containing account hash in hex form prefixed with `account-hash-`.
-=======
-## Changed
+
+## 1.4.0
+
+### Changed
 
 - `Signer.sign` now requires deploy in JSON format, `public-key hex` of a sender and `public-key hex` of a target.
 
 ## 1.3.4
 
-## Added
+### Added
 
 - `Signer.getVersion` returns running version of Signer.
 
 ## 1.3.3
 
-## Fixed
+### Fixed
 
 - `Keys.SECP256K1.new()` and other SECP256K1 releated methods now can work in a browser environment.
 
 ## 1.3.2
 
-## Added
+### Added
 
 - `DeployUtil.deployToBytes(deploy)` returns an `Uint8Array`, which is a byte representation of a deploy.
 
@@ -63,7 +64,6 @@
 
 - Added `newTransferToUniqAddress` and `UniqAddress`.
 - Fix in `newTransfer` - `id` now can be `0`
->>>>>>> cec6f11b
 
 ## 1.3.0
 
