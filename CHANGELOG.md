# Changelog

All notable changes to casper-js-sdk.

The format is based on [Keep a Changelog](https://keepachangelog.com/en/1.0.0/), and this project adheres to [Semantic Versioning](https://semver.org/spec/v2.0.0.html).

<<<<<<< HEAD
## 2.1.0

### Fixed

- `state-get-item` due to RPC changes
- `CLList` as empty list initialization from JSON

### Added

- `getBlockTransfers`, `getEraInfoBySwitchBlock`, `getEraInfoBySwitchBlockHeight` methods to `CasperServiceByJsonRPC`

###
=======
## 2.0.1

### Changed

- `DeployUtil.deployFromJson` returns now `Result<Deploy, Error>` instead of `Deploy | undefined`. `Error` has a `message` inside.
>>>>>>> 8dece539

## 2.0.0

### Changed

- Caution! This release contains rewritten CLValue from scratch, there are some breaking changes so consider it before upgrading.
- Removed `CLTypedAndToBytesHelper` to have consistent way of creating new CLValues by using `new CLBool(true)` or `CLValueBuilder.bool(true)`
- Removed `CLTypeHelper` have consistent way of creating new CLValues by using `new CLBoolType()` or `CLTypeBuilder.bool()`
- `CLValue` static methods now are moved to `CLValueBuilder` eg. `CLValueBuilder.u512`
- Every class inheriting from `CLValue` is now named with `CL` prefix, bigger naming changes:
  - `StringValue` -> `CLString`
  - `KeyValue` -> `CLKey`
  - `MapValue` -> `CLMap`
  - `Option` -> `CLOption`
- There are API changes in `CLResult`

```
const myTypesComplex = {
  ok: new CLListType(new CLListType(new CLU8Type())),
  err: new CLOptionType(new CLListType(new CLListType(new CLU8Type())))
};

const myOkComplexRes = new CLResult( Ok(new CLList([new CLList([new CLU8(5), new CLU8(10), new CLU8(15)])])), myTypesComplex );
```

- There are API changes in `CLOption` - now it requires `Some` or `None` wrappers as argument (from `ts-result` library).
- Now all the serialization methods are not connected to `CLValue` anymore - `toJSON`, `fromJSON`, `toBytes`, `fromBytes` needs to be called with `CLValueParsers` eg. `CLValueParser.toJSON(CLValueBuilder.string("ABC"))`
- Renamed methods in `CLPublicKey`:
  - `toAccountHex` -> `toHex` - old name led to misunderstandings as in fact this is hex representation of `public-key` prefixed with key-type.
  - added method `toAccountHashStr` - this methods returns string containing account hash in hex form prefixed with `account-hash-`.

## 1.4.4

### Changed

- Experimental release with `@next` tag.

## 1.4.3

### Changed

- Changed repo name and npm package name from `casper-client-sdk` to `casper-js-sdk`.

## 1.4.2

### Added

- `newTransferWithoutObligatoryId` renamed to `newTransferWithOptionalTransferId`

## 1.4.1

### Added

- `newTransferWithoutObligatoryId` restores the function that gives abilitity to send transfer without providing id.

## 1.4.0

### Changed

- `Signer.sign` now requires deploy in JSON format, `public-key hex` of a sender and `public-key hex` of a target.

## 1.3.4

### Added

- `Signer.getVersion` returns running version of Signer.

## 1.3.3

### Fixed

- `Keys.SECP256K1.new()` and other SECP256K1 releated methods now can work in a browser environment.

## 1.3.2

### Added

- `DeployUtil.deployToBytes(deploy)` returns an `Uint8Array`, which is a byte representation of a deploy.

## 1.3.1

### Changed

- Added `newTransferToUniqAddress` and `UniqAddress`.
- Fix in `newTransfer` - `id` now can be `0`

## 1.3.0

### Changed

- Removed EventStore from codebase.
- `CasperClient.getDeployByHashFromRPC` is now `CasperClient.getDeploy`.
- Fixed problems with `deployFromJson` caused by missing support for deserialization TTL values other than `ms`.

## 1.2.0

### Changed

- BIP-44 Index changed from `748` to `506`. It follows https://github.com/satoshilabs/slips/blob/master/slip-0044.md. All secret and public keys dervied using `CasperHDKey` class will change.

## 1.1.0

### Changed

- `transfer-id` is required parameter in `DeployUtils.newTransfer`.

## 1.0.44

### Added

- Support `disconnectFromSite` method from the Signer.

## 1.0.43

### Fixed

- Missign interface for `getActivePublicKey` method from the Signer.

## 1.0.42

### Added

- Support `getActivePublicKey` method from the Signer.

## 1.0.41

### Added

- `DeployUtils.deployFromJson` verifies `Deploy`'s `hash` and `bodyHash`. If not matching return `undefined`, so the interface doesn't change.

## 1.0.40

### Changed

- New url for docs.

## 1.0.39

### Fixed

- Reverted usage of `TextEncoder` to support Node.js versions < 11.

## 1.0.38

### Fixed

- Problem with U32 deserialization (and all values that uses Buffer polyfill).

## 1.0.37

### Changed

- Changed the default `Deploy`'s ttl from 1h to 30min.

## 1.0.36

### Fixed

- Fixed Delegator interface shape

## 1.0.35

### Changed

- Validate the size of the `Deploy`. Now `CasperServiceByJsonRPC.deploy` throws an error if the size of the deploy is larger then 1 megabyte.`

## 1.0.34

### Fixed

- Problems with Buffer polyfill not working in browser

## 1.0.32

### Added

- `CasperServiceByJsonRPC.getBlockInfoByHeight(height)`

### Fixed

- `CasperServiceByJsonRPC.getBlockInfo(hash)` to return requested block, not the last one.

## 1.0.25

### Added

- Added UMD bundle into npm package.

## 1.0.24

### Added

- Adds `protocol_version` to the `JsonHeader`.

### Fixed

- Fixes `ValidatorInfoResult` for casper-node ^0.9.0 (creates `AuctionState` interface).

## 1.0.23

### Changed

- Removes use of `Buffer` in `parseKeyPair()` and instead creates new `Uint8Array` concatenating public and private keys for use as secret key in Ed25519 key pair.

## 1.0.22

### Fixed

- Parsing `ExecutableDeployItem`'s `StoredContractByHash` from JSON to the `ExecutableDeployItem` object.

## 1.0.21

### Added

- `CasperClient.getDeployByHashFromRPC` allows for getting `Deploy` instance from the Node's RPC.

### Fixed

- Secp keys generator returns `Uint8Array` instead of `Buffer`.

### Changed

- `CLValue.publicKey` accepts `PublicKey` object.

## 1.0.20

### Fixed

- Deserialize `Deploy.hash` to `Uint8Array` instead of `Buffer`.

## 1.0.19

### Added

- `CLValue.isList` and `CLValue.asList`.

### Fixed

- BytesArrayValue's fromBytes.

## 1.0.18

### Added

- Partial support for the Contract object under StoredValue.

### Fixed

- Deploy's body hash derivation.

## 1.0.17

### Added

- Added `DeployUtils.addArgToDeploy(deploy: Deploy, name: string, value: CLValue)` to be able to modify Deploy's session arguments. It creates a new deploy instance. Can not be used on signed deploys.

### Changed

- Default `gasPrice` changed from `10` to `1`.
- Casper balances checks return `BigNumber` now.

## 1.0.15

### Added

- Started using CHANGELOG.md.

### Changed

g Changed CLValue's `value` to `value()` and `remainder` to `remainder()`.<|MERGE_RESOLUTION|>--- conflicted
+++ resolved
@@ -4,7 +4,6 @@
 
 The format is based on [Keep a Changelog](https://keepachangelog.com/en/1.0.0/), and this project adheres to [Semantic Versioning](https://semver.org/spec/v2.0.0.html).
 
-<<<<<<< HEAD
 ## 2.1.0
 
 ### Fixed
@@ -16,14 +15,11 @@
 
 - `getBlockTransfers`, `getEraInfoBySwitchBlock`, `getEraInfoBySwitchBlockHeight` methods to `CasperServiceByJsonRPC`
 
-###
-=======
 ## 2.0.1
 
 ### Changed
 
 - `DeployUtil.deployFromJson` returns now `Result<Deploy, Error>` instead of `Deploy | undefined`. `Error` has a `message` inside.
->>>>>>> 8dece539
 
 ## 2.0.0
 
