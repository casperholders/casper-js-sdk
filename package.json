--- conflicted
+++ resolved
@@ -67,11 +67,7 @@
     "buffer": "^6.0.3",
     "casper-node-launcher-js-test": "^1.0.0",
     "chai": "^4.2.0",
-<<<<<<< HEAD
-=======
     "chai-as-promised": "^7.1.1",
-    "concurrently": "^7.6.0",
->>>>>>> 7d206a2b
     "copy-webpack-plugin": "^9.0.1",
     "cross-env": "^7.0.3",
     "crypto-browserify": "^3.12.0",
