--- conflicted
+++ resolved
@@ -1,10 +1,6 @@
 {
   "name": "casper-js-sdk",
-<<<<<<< HEAD
-  "version": "2.7.3",
-=======
-  "version": "2.7.4",
->>>>>>> d4473490
+  "version": "2.7.5",
   "license": "Apache 2.0",
   "description": "SDK to interact with the Casper blockchain",
   "homepage": "https://github.com/casper-ecosystem/casper-js-sdk#README.md",
