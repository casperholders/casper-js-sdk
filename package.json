--- conflicted
+++ resolved
@@ -14,16 +14,10 @@
     "build": "webpack --config webpack.config.js",
     "clean": "rm -rf ./dist",
     "~build": "tsc --watch",
-<<<<<<< HEAD
     "test": "TS_NODE_FILES=true mocha -r ts-node/register test/**/*.test.ts src/lib/CLValue/*.test.ts",
     "test:coverage": "nyc npm run test",
     "docs": "typedoc --out docs/code/ src",
-    "publish-doc": "yarn run docs && gh-pages -d docs -r https://github.com/casper-ecosystem/casper-client-sdk-docs",
-    "prepare": "husky-run install"
-=======
-    "test": "TS_NODE_FILES=true mocha -r ts-node/register test/**/*.test.ts",
-    "docs": "typedoc --out docs/ src"
->>>>>>> 1ee07adf
+    "publish-doc": "yarn run docs && gh-pages -d docs -r https://github.com/casper-ecosystem/casper-client-sdk-docs"
   },
   "keywords": [
     "Casper",
@@ -95,11 +89,7 @@
     "key-encoder": "^2.0.3",
     "reflect-metadata": "^0.1.13",
     "rxjs": "^6.5.3",
-<<<<<<< HEAD
-    "ts-results": "^3.1.1",
-=======
     "ts-results": "^3.2.1",
->>>>>>> 1ee07adf
     "tweetnacl-ts": "^1.0.3",
     "tweetnacl-util": "^0.15.0",
     "typedjson": "^1.6.0-rc2",
