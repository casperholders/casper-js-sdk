{
  "name": "casper-js-sdk",
<<<<<<< HEAD
  "version": "2.5.2",
=======
  "version": "2.6.1",
>>>>>>> 4f7cf7ca
  "license": "Apache 2.0",
  "description": "SDK to interact with the Casper blockchain",
  "homepage": "https://github.com/casper-ecosystem/casper-js-sdk#README.md",
  "repository": {
    "type": "git",
    "url": "https://github.com/casper-ecosystem/casper-js-sdk.git"
  },
  "main": "dist/lib.node.js",
  "browser": "dist/lib.js",
  "types": "dist/index.d.ts",
  "scripts": {
    "prepare": "husky-run install",
    "prepublishOnly": "npm run build && npm run test",
    "lint": "eslint src/ --fix",
    "prebuild": "npm run clean && npm run lint",
    "build": "webpack --config webpack.config.js",
    "clean": "rm -rf ./dist",
    "~build": "tsc --watch",
    "test:nctl": "TS_NODE_FILES=true mocha -r ts-node/register test/nctl/*.test.ts --timeout 5000000",
    "test": "TS_NODE_FILES=true mocha -r ts-node/register test/**/*.test.ts src/lib/CLValue/*.test.ts",
    "test:coverage": "nyc npm run test",
    "docs": "typedoc --out docs/ src",
    "publish-doc": "yarn run docs && gh-pages -d docs -r https://github.com/casper-ecosystem/casper-client-sdk-docs"
  },
  "keywords": [
    "Casper",
    "BlockChain",
    "sdk"
  ],
  "author": "AbnerZheng <abner@casper.io>",
  "lint-staged": {
    "src/**/*.{ts,tsx}": [
      "eslint --fix",
      "git add"
    ],
    "*.{js,css,md}": "prettier --write"
  },
  "husky": {
    "hooks": {
      "pre-commit": "lint-staged"
    }
  },
  "devDependencies": {
    "@types/chai": "^4.1.7",
    "@types/express": "^4.17.0",
    "@types/humanize-duration": "^3.18.1",
    "@types/mocha": "^5.2.7",
    "@types/node": "^14.14.31",
    "@typescript-eslint/eslint-plugin": "^4.16.1",
    "@typescript-eslint/parser": "^4.16.1",
    "assert": "^2.0.0",
    "buffer": "^6.0.3",
    "chai": "^4.2.0",
    "concurrently": "^6.0.0",
    "crypto-browserify": "^3.12.0",
    "eslint": "^7.21.0",
    "eslint-config-prettier": "^8.1.0",
    "eslint-plugin-jsdoc": "^32.2.0",
    "eslint-plugin-prefer-arrow": "^1.2.3",
    "gh-pages": "^3.1.0",
    "husky": "^4.3.8",
    "lint-staged": "^10.5.4",
    "minimist": ">=1.2.3",
    "mocha": "^6.2.3",
    "nodemon": "^2.0.2",
    "nyc": "^15.1.0",
    "prettier": "^1.18.2",
    "pretty-quick": "^1.11.1",
    "process": "^0.11.10",
    "stream-browserify": "^3.0.0",
    "ts-loader": "^8.0.17",
    "ts-node": "^8.4.1",
    "ts-protoc-gen": "^0.10.0",
    "tsconfig-paths": "^3.9.0",
    "tslint": "^6.1.3",
    "typedoc": "^0.17.8",
    "typescript": "^3.9.9",
    "webpack-cli": "^4.5.0",
    "webpack-node-externals": "^2.5.2",
    "url": "^0.11.0",
    "stream-http": "^3.2.0"
  },
  "dependencies": {
    "@ethersproject/bignumber": "^5.0.8",
    "@ethersproject/bytes": "^5.0.5",
    "@ethersproject/constants": "^5.0.5",
    "@open-rpc/client-js": "^1.6.2",
    "@types/eccrypto": "^1.1.2",
    "blakejs": "^1.1.0",
    "eccrypto": "^1.1.6",
    "eslint-plugin-prettier": "^3.4.0",
    "ethereum-cryptography": "^0.1.3",
    "glob": "^7.1.6",
    "humanize-duration": "^3.24.0",
    "key-encoder": "^2.0.3",
    "reflect-metadata": "^0.1.13",
    "ts-results": "^3.2.1",
    "tweetnacl-ts": "^1.0.3",
    "tweetnacl-util": "^0.15.0",
    "typedjson": "^1.6.0-rc2",
    "webpack": "^5.24.3"
  }
}<|MERGE_RESOLUTION|>--- conflicted
+++ resolved
@@ -1,10 +1,6 @@
 {
   "name": "casper-js-sdk",
-<<<<<<< HEAD
-  "version": "2.5.2",
-=======
   "version": "2.6.1",
->>>>>>> 4f7cf7ca
   "license": "Apache 2.0",
   "description": "SDK to interact with the Casper blockchain",
   "homepage": "https://github.com/casper-ecosystem/casper-js-sdk#README.md",
